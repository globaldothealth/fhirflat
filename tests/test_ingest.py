from fhirflat.ingest import (
    create_dictionary,
    convert_data_to_flat,
    find_field_value,
    format_dates,
    create_dict_wide,
    create_dict_long,
    generate_metadata,
    write_metadata,
    checksum,
    main,
)
from fhirflat.resources.encounter import Encounter
from fhirflat.resources.observation import Observation
import pandas as pd
from pandas.testing import assert_frame_equal
import os
import sys
import shutil
from pathlib import Path
import numpy as np
import pytest
from pydantic.v1 import ValidationError

if sys.version_info < (3, 11):  # tomllib was introduced in 3.11
    import tomli  # pragma: no cover
else:
    import tomllib as tomli

METADATA_CHECKSUM = "64c9da8c3bef0174342de0aeb335282ac05bfa6b4ef94ce4a523fb446858a6bf"
FIELD_VAL_ROW_WIDE = pd.Series(
    {
        "dates_enrolment": "2021-04-02",
        "dates_admdate": "2021-04-01",
        "dates_admtime": "18:00",
        "outco_secondiag_oth": "Malaria",
        "outco_outcome": 1,
    }
)

FIELD_VAL_ROW_LONG = pd.Series({"index": 0, "column": "vital_highesttem_c", "value": 2})

FIELD_VAL_ROW_RAW = pd.DataFrame(
    {
        "subjid": 2,
        "visitid": 11,
        "dates_enrolment": "2021-04-02",
        "dates_adm": 1,
        "dates_admdate": "2021-04-01",
        "dates_admtime": "18:00",
        "outco_denguediag": 1,
        "outco_denguediag_main": np.nan,
        "outco_denguediag_class": 2,
        "outco_secondiag_oth": np.nan,
        "outco_date": "2021-04-10",
        "outco_outcome": 1,
    },
    index=[0],
)


@pytest.mark.parametrize(
    "response, fhir_attr, mapp, raw_data, expected",
    [
        ("2021-04-02", "", "<FIELD>", None, "2021-04-02"),  # col=dates_enrolment
        (
            "2021-04-01",
            "",
            "<FIELD>+<dates_admtime>",
            None,
            "2021-04-01 18:00",
        ),  # col=dates_admdate
        (
            "2021-04-02",
            "actualPeriod.start",
            "<FIELD>+<dates_admtime",
            None,
            "2021-04-02T18:00:00+01:00",
        ),  # col=dates_admdate
        (
            "2021-04-02",
            "",
            "<FIELD> if not <dates_admdate>",
            None,
            None,
        ),  # col=dates_enrolment
        ("Malaria", "", "<outco_secondiag_oth>", None, "Malaria"),
        # (2, "id", "<subjid>", FIELD_VAL_ROW_RAW, 2),
        (None, "", "vital-signs", None, "vital-signs"),
    ],
)
def test_find_field_value(response, fhir_attr, mapp, raw_data, expected):
    row = FIELD_VAL_ROW_WIDE
    result = find_field_value(
        row, response, fhir_attr, mapp, "%Y-%m-%d", "Europe/London", raw_data=raw_data
    )
    assert result == expected


def test_find_field_value_long_data():
    result = find_field_value(
        FIELD_VAL_ROW_LONG,
        None,
        "value",
        "<subjid>",
        "%Y-%m-%d",
        "Europe/London",
        raw_data=FIELD_VAL_ROW_RAW,
    )
    assert result == 2


@pytest.mark.parametrize(
    "response, fhir_attr, mapp, raw_data, comment",
    [
        (
            "Fish",
            "",
            "<outco_thirddiag_oth>",
            None,
            "not found in the filtered data",
        ),
        ("Fish", "", "<outco_thirddiag_oth>", FIELD_VAL_ROW_RAW, "not found in data"),
    ],
)
def test_find_field_value_error(response, fhir_attr, mapp, raw_data, comment):
    row = FIELD_VAL_ROW_WIDE
    with pytest.raises(KeyError, match=comment):
        find_field_value(
            row,
            response,
            fhir_attr,
            mapp,
            "%Y-%m-%d",
            "Europe/London",
            raw_data=raw_data,
        )


@pytest.mark.parametrize(
    "date_srt, format, tz, expected",
    [
        ("2021-04-01", "%Y-%m-%d", "Brazil/East", "2021-04-01"),
        ("2021-04-01 18:00", "%Y-%m-%d", "Brazil/East", "2021-04-01T18:00:00-03:00"),
        ("2021-04-01 00:30", "%Y-%m-%d", "UTC", "2021-04-01T00:30:00+00:00"),
        (
            "2021-04-01 12:00",
            "%Y-%m-%d %H:%M",
            "Brazil/East",
            "2021-04-01T12:00:00-03:00",
        ),
        (None, "%Y-%m-%d", "Brazil/East", None),
    ],
)
def test_format_dates(date_srt, format, tz, expected):
    assert format_dates(date_srt, format, tz) == expected


def test_format_dates_warning():
    with pytest.warns(UserWarning, match="could not be converted using date format"):
        format_dates("2021-04-01", "%m/%d/%Y", "Brazil/East")


MAP_DF_MISSING_COLUMNS = pd.DataFrame(
    {
        "raw_variable": ["dates_enrolment", "outco_outcome"],
        "raw_response": [np.nan, 2],
        "actualPeriod.start": ["<FIELD>", np.nan],
        "admission.dischargeDisposition.text": [np.nan, "Discharged"],
    }
)

MAP_DF_MISSING_MAPPING = pd.DataFrame(
    {
        "raw_variable": [
            "dates_enrolment",
            "dates_admdate",
            "dates_admtime",
            "outco_secondiag_oth",
            "outco_outcome",
        ],
        "raw_response": [np.nan, np.nan, np.nan, np.nan, 2],
        "actualPeriod.start": ["<FIELD>", np.nan, np.nan, np.nan, np.nan],
        "admission.dischargeDisposition.text": [
            np.nan,
            np.nan,
            np.nan,
            np.nan,
            "Discharged",
        ],
    }
)


def test_create_dict_wide_errors():
    map_df = MAP_DF_MISSING_COLUMNS.copy()
    map_df.set_index(["raw_variable", "raw_response"], inplace=True)
    with pytest.raises(ValueError, match="not found in mapping file"):
        create_dict_wide(
            FIELD_VAL_ROW_WIDE,
            map_df,
            "%Y-%m-%d",
            "Brazil/East",
        )

    map_df = MAP_DF_MISSING_MAPPING
    map_df.set_index(["raw_variable", "raw_response"], inplace=True)
    with pytest.warns(UserWarning, match="No mapping for column"):
        create_dict_wide(
            FIELD_VAL_ROW_WIDE,
            map_df,
            "%Y-%m-%d",
            "Brazil/East",
        )


def test_create_dict_long_errors():
    map_df = MAP_DF_MISSING_COLUMNS.copy()
    map_df.set_index(["raw_variable", "raw_response"], inplace=True)
    with pytest.warns(UserWarning, match="No mapping for column"):
        create_dict_long(
            FIELD_VAL_ROW_LONG,
            None,
            map_df,
            "%Y-%m-%d",
            "Brazil/East",
        )


ENCOUNTER_DICT_OUT = {
    "id": 11,
    "subject": "Patient/2",
    "actualPeriod.start": "2021-04-01T18:00:00-03:00",
    "actualPeriod.end": "2021-04-10",
    "extension.timingPhase.system": "https://snomed.info/sct",
    "extension.timingPhase.code": 278307001,
    "extension.timingPhase.text": "On admission (qualifier value)",
    "class.system": "https://snomed.info/sct",
    "class.code": 32485007,
    "class.text": "Hospital admission (procedure)",
    "diagnosis.condition.concept.system": [
        "https://snomed.info/sct",
        "https://snomed.info/sct",
    ],
    "diagnosis.condition.concept.code": [38362002, 722863008],
    "diagnosis.condition.concept.text": [
        "Dengue (disorder)",
        "Dengue with warning signs (disorder)",
    ],
    "diagnosis.use.system": ["https://snomed.info/sct", "https://snomed.info/sct"],
    "diagnosis.use.code": [89100005, 89100005],
    "diagnosis.use.text": [
        "Final diagnosis (discharge) (contextual qualifier) (qualifier value)",
        "Final diagnosis (discharge) (contextual qualifier) (qualifier value)",
    ],
    "admission.dischargeDisposition.system": "https://snomed.info/sct",
    "admission.dischargeDisposition.code": 371827001,
    "admission.dischargeDisposition.text": "Patient discharged alive (finding)",
}


def test_create_dict_one_to_one_single_row():
    df = create_dictionary(
        "tests/dummy_data/encounter_dummy_data_single.csv",
        "tests/dummy_data/encounter_dummy_mapping.csv",
        "Encounter",
        one_to_one=True,
        date_format="%Y-%m-%d",
        timezone="Brazil/East",
    )

    assert df is not None
    dict_out = df["flat_dict"][0]

    assert dict_out == ENCOUNTER_DICT_OUT


def test_create_dict_missing_data_warning():
    with pytest.warns(UserWarning, match="No data found for the Observation resource"):
        create_dictionary(
            "tests/dummy_data/encounter_dummy_data_single.csv",
            "tests/dummy_data/observation_dummy_mapping.csv",
            "Observation",
            one_to_one=True,
            date_format="%Y-%m-%d",
            timezone="Brazil/East",
        )


def test_create_dict_one_to_one_multirow_condense():
    """
    Checks that if the raw data contains multiple rows of data per Patient/Encounter, if
    a single FHIR attribute can be filled by more than one row an error is raised.
    """

    mapped_dict = {
        "subject": "Patient/1",
        "actualPeriod.start": "2021-04-01T18:00:00-03:00",
        "actualPeriod.end": "2021-04-10",
        "extension.timingPhase.system": "https://snomed.info/sct",
        "extension.timingPhase.code": 278307001.0,
        "extension.timingPhase.text": "On admission (qualifier value)",
        "class.system": "https://snomed.info/sct",
        "class.code": 32485007.0,
        "class.text": "Hospital admission (procedure)",
        "diagnosis.condition.concept.system": [
            "https://snomed.info/sct",
            "https://snomed.info/sct",
        ],
        "diagnosis.condition.concept.code": [38362002.0, 722863008.0],
        "diagnosis.condition.concept.text": [
            "Dengue (disorder)",
            "Dengue with warning signs (disorder)",
        ],
        "diagnosis.use.system": ["https://snomed.info/sct", "https://snomed.info/sct"],
        "diagnosis.use.code": [89100005.0, 89100005.0],
        "diagnosis.use.text": [
            "Final diagnosis (discharge) (contextual qualifier) (qualifier value)",
            "Final diagnosis (discharge) (contextual qualifier) (qualifier value)",
        ],
        "admission.dischargeDisposition.system": "https://snomed.info/sct",
        "admission.dischargeDisposition.code": 371827001.0,
        "admission.dischargeDisposition.text": "Patient discharged alive (finding)",
    }

    df = create_dictionary(
        "tests/dummy_data/data_multirow_encounter.csv",
        "tests/dummy_data/encounter_dummy_mapping.csv",
        "Encounter",
        one_to_one=True,
        date_format="%Y-%m-%d",
        timezone="Brazil/East",
    )

    assert df is not None
    dict_out = df["flat_dict"][0]

    assert dict_out == mapped_dict

    with pytest.raises(ValueError, match="Multiple values found in one-to-one mapping"):
        # input data has different admission dates for same patient/encounter on
        # different rows
        create_dictionary(
            "tests/dummy_data/data_multirow_encounter_error.csv",
            "tests/dummy_data/encounter_dummy_mapping.csv",
            "Encounter",
            one_to_one=True,
            date_format="%Y-%m-%d",
            timezone="Brazil/East",
        )


@pytest.mark.parametrize(
    ("file, expected"),
    [
        (
            "tests/dummy_data/data_multirow_encounter_freetext_maindiag.csv",
            {
                "diagnosis.condition.concept.code": [None, 722863008.0],
                "diagnosis.condition.concept.system": [None, "https://snomed.info/sct"],
                "diagnosis.condition.concept.text": [
                    "sepsis",
                    "Dengue with warning signs (disorder)",
                ],
                "diagnosis.use.system": [
                    "https://snomed.info/sct",
                    "https://snomed.info/sct",
                ],
                "diagnosis.use.code": [89100005.0, 89100005.0],
                "diagnosis.use.text": [
                    "Final diagnosis (discharge) (contextual qualifier) (qualifier value)",  # noqa: E501
                    "Final diagnosis (discharge) (contextual qualifier) (qualifier value)",  # noqa: E501
                ],
            },
        ),
        (
            "tests/dummy_data/data_multirow_encounter_freetext.csv",
            {
                "diagnosis.condition.concept.code": [38362002.0, 20927009.0, None],
                "diagnosis.condition.concept.system": [
                    "https://snomed.info/sct",
                    "https://snomed.info/sct",
                    None,
                ],
                "diagnosis.condition.concept.text": [
                    "Dengue (disorder)",
                    "Dengue hemorrhagic fever (disorder)",
                    "RTI",
                ],
                "diagnosis.use.system": [
                    "https://snomed.info/sct",
                    "https://snomed.info/sct",
                    "https://snomed.info/sct",
                ],
                "diagnosis.use.code": [89100005.0, 89100005.0, 85097005.0],
                "diagnosis.use.text": [
                    "Final diagnosis (discharge) (contextual qualifier) (qualifier value)",  # noqa: E501
                    "Final diagnosis (discharge) (contextual qualifier) (qualifier value)",  # noqa: E501
                    "Secondary diagnosis (contextual qualifier) (qualifier value)",  # noqa: E501
                ],
            },
        ),
        (
            "tests/dummy_data/data_multirow_encounter_freetext_secdiag.csv",
            {
                "diagnosis.condition.concept.system": ["https://snomed.info/sct", None],
                "diagnosis.condition.concept.code": [261665006.0, None],
                "diagnosis.condition.concept.text": [
                    "Unknown (qualifier value)",
                    "secondary Dengue",
                ],
                "diagnosis.use.system": [
                    "https://snomed.info/sct",
                    "https://snomed.info/sct",
                ],
                "diagnosis.use.code": [89100005.0, 85097005.0],
                "diagnosis.use.text": [
                    "Final diagnosis (discharge) (contextual qualifier) (qualifier value)",  # noqa: E501
                    "Secondary diagnosis (contextual qualifier) (qualifier value)",
                ],
            },
        ),
    ],
)
def test_create_dict_one_to_one_dense_freetext(file, expected):
    df = create_dictionary(
        file,
        "tests/dummy_data/encounter_dummy_mapping.csv",
        "Encounter",
        one_to_one=True,
        date_format="%Y-%m-%d",
        timezone="Brazil/East",
    )

    assert df is not None
    dict_out = df["flat_dict"][0]

    diagnosis_cols = [
        "diagnosis.condition.concept.system",
        "diagnosis.condition.concept.code",
        "diagnosis.condition.concept.text",
        "diagnosis.use.system",
        "diagnosis.use.code",
        "diagnosis.use.text",
    ]

    # only interested in the diagnosis (backbone element) columns
    assert {k: dict_out[k] for k in diagnosis_cols} == expected


ENCOUNTER_SINGLE_ROW_FLAT = {
    "id": 11,
    "class.code": ["https://snomed.info/sct|32485007"],
    "class.text": ["Hospital admission (procedure)"],
    "diagnosis_dense": [
        {
            "condition": [
                {
                    "concept": {
                        "coding": [
                            {
                                "code": "38362002",
                                "display": "Dengue (disorder)",
                                "system": "https://snomed.info/sct",
                            }
                        ]
                    }
                }
            ],
            "use": [
                {
                    "coding": [
                        {
                            "code": "89100005",
                            "display": "Final diagnosis (discharge) (contextual qualifier) (qualifier value)",  # noqa: E501
                            "system": "https://snomed.info/sct",
                        }
                    ]
                }
            ],
        },
        {
            "condition": [
                {
                    "concept": {
                        "coding": [
                            {
                                "system": "https://snomed.info/sct",
                                "code": "722863008",
                                "display": "Dengue with warning signs (disorder)",
                            }
                        ]
                    }
                }
            ],
            "use": [
                {
                    "coding": [
                        {
                            "code": "89100005",
                            "display": "Final diagnosis (discharge) (contextual qualifier) (qualifier value)",  # noqa: E501
                            "system": "https://snomed.info/sct",
                        }
                    ]
                }
            ],
        },
    ],
    "subject": "Patient/2",
    "actualPeriod.start": "2021-04-01T18:00:00-03:00",
    "actualPeriod.end": "2021-04-10",
    "admission.dischargeDisposition.code": ["https://snomed.info/sct|371827001"],
    "admission.dischargeDisposition.text": ["Patient discharged alive (finding)"],
    "extension.timingPhase.code": ["https://snomed.info/sct|278307001"],
    "extension.timingPhase.text": ["On admission (qualifier value)"],
}


def test_load_data_one_to_one_single_row():
    df = create_dictionary(
        "tests/dummy_data/encounter_dummy_data_single.csv",
        "tests/dummy_data/encounter_dummy_mapping.csv",
        "Encounter",
        one_to_one=True,
        date_format="%Y-%m-%d",
        timezone="Brazil/East",
    )

    assert df is not None

    flat_encounter = Encounter.ingest_to_flat(df)
    expected_encounter = pd.DataFrame([ENCOUNTER_SINGLE_ROW_FLAT], index=[0])

    _, error = Encounter.validate_fhirflat(flat_encounter)

    assert error is None

    assert_frame_equal(
        flat_encounter,
        expected_encounter,
        check_like=True,
    )


def test_load_data_one_to_one_dense_single_row():
    df = create_dictionary(
        "tests/dummy_data/data_multirow_encounter_freetext_maindiag.csv",
        "tests/dummy_data/encounter_dummy_mapping.csv",
        "Encounter",
        one_to_one=True,
        date_format="%Y-%m-%d",
        timezone="Brazil/East",
    )

    assert df is not None

    flat_diagnosis = Encounter.ingest_to_flat(df)

    _, e = Encounter.validate_fhirflat(flat_diagnosis)
    assert e is None

    expected_diagnosis = [
        {
            "condition": [{"concept": {"text": "sepsis"}}],
            "use": [
                {
                    "coding": [
                        {
                            "code": "89100005",
                            "display": "Final diagnosis (discharge) (contextual qualifier) (qualifier value)",  # noqa: E501
                            "system": "https://snomed.info/sct",
                        }
                    ]
                }
            ],
        },
        {
            "condition": [
                {
                    "concept": {
                        "coding": [
                            {
                                "code": "722863008",
                                "display": "Dengue with warning signs (disorder)",
                                "system": "https://snomed.info/sct",
                            }
                        ],
                    }
                }
            ],
            "use": [
                {
                    "coding": [
                        {
                            "code": "89100005",
                            "display": "Final diagnosis (discharge) (contextual qualifier) (qualifier value)",  # noqa: E501
                            "system": "https://snomed.info/sct",
                        }
                    ]
                }
            ],
        },
    ]

    assert flat_diagnosis["diagnosis_dense"].iloc[0] == expected_diagnosis


ENCOUNTER_SINGLE_ROW_MULTI = {
    "class.code": [
        ["https://snomed.info/sct|371883000"],
        ["https://snomed.info/sct|32485007"],
        ["https://snomed.info/sct|32485007"],
        ["https://snomed.info/sct|32485007"],
    ],
    "class.text": [
        ["Outpatient procedure (procedure)"],
        ["Hospital admission (procedure)"],
        ["Hospital admission (procedure)"],
        ["Hospital admission (procedure)"],
    ],
    "diagnosis_dense": [
        None,
        [
            {
                "condition": [
                    {
                        "concept": {
                            "coding": [
                                {
                                    "code": "38362002",
                                    "display": "Dengue (disorder)",
                                    "system": "https://snomed.info/sct",
                                }
                            ]
                        }
                    }
                ],
                "use": [
                    {
                        "coding": [
                            {
                                "code": "89100005",
                                "display": "Final diagnosis (discharge) (contextual qualifier) (qualifier value)",  # noqa: E501
                                "system": "https://snomed.info/sct",
                            }
                        ]
                    }
                ],
            },
            {
                "condition": [
                    {
                        "concept": {
                            "coding": [
                                {
                                    "code": "722863008",
                                    "display": "Dengue with warning signs (disorder)",
                                    "system": "https://snomed.info/sct",
                                }
                            ]
                        }
                    }
                ],
                "use": [
                    {
                        "coding": [
                            {
                                "code": "89100005",
                                "display": "Final diagnosis (discharge) (contextual qualifier) (qualifier value)",  # noqa: E501
                                "system": "https://snomed.info/sct",
                            }
                        ]
                    }
                ],
            },
        ],
        [
            {
                "condition": [
                    {
                        "concept": {
                            "coding": [
                                {
                                    "code": "38362002",
                                    "display": "Dengue (disorder)",
                                    "system": "https://snomed.info/sct",
                                }
                            ]
                        }
                    }
                ],
                "use": [
                    {
                        "coding": [
                            {
                                "code": "89100005",
                                "display": "Final diagnosis (discharge) (contextual qualifier) (qualifier value)",  # noqa: E501
                                "system": "https://snomed.info/sct",
                            }
                        ]
                    }
                ],
            },
            {
                "condition": [
                    {
                        "concept": {
                            "coding": [
                                {
                                    "code": "722862003",
                                    "display": "Dengue without warning signs (disorder)",  # noqa: E501
                                    "system": "https://snomed.info/sct",
                                }
                            ]
                        }
                    }
                ],
                "use": [
                    {
                        "coding": [
                            {
                                "code": "89100005",
                                "display": "Final diagnosis (discharge) (contextual qualifier) (qualifier value)",  # noqa: E501
                                "system": "https://snomed.info/sct",
                            }
                        ]
                    }
                ],
            },
        ],
        None,
    ],
    "diagnosis.condition.concept.text": [
        None,
        None,
        None,
        ["Malaria"],
    ],
    "diagnosis.use.code": [
        None,
        None,
        None,
        ["https://snomed.info/sct|89100005"],
    ],
    "diagnosis.use.text": [
        None,
        None,
        None,
        ["Final diagnosis (discharge) (contextual qualifier) (qualifier value)"],
    ],
    "subject": ["Patient/1", "Patient/2", "Patient/3", "Patient/4"],
    "id": [10, 11, 12, 13],
    "actualPeriod.start": [
        "2020-05-01",
        "2021-04-01T18:00:00-03:00",
        "2021-05-10T17:30:00-03:00",
        "2022-06-15T21:00:00-03:00",
    ],
    "actualPeriod.end": [
        "2020-05-01",
        "2021-04-10",
        "2021-05-15",
        "2022-06-20",
    ],
    "admission.dischargeDisposition.code": [
        ["https://snomed.info/sct|371827001"],
        ["https://snomed.info/sct|371827001"],
        ["https://snomed.info/sct|419099009"],
        ["https://snomed.info/sct|32485007"],
    ],
    "admission.dischargeDisposition.text": [
        ["Patient discharged alive (finding)"],
        ["Patient discharged alive (finding)"],
        ["Dead (finding)"],
        ["Hospital admission (procedure)"],
    ],
    "extension.timingPhase.code": [
        ["https://snomed.info/sct|281379000"],
        ["https://snomed.info/sct|278307001"],
        ["https://snomed.info/sct|278307001"],
        ["https://snomed.info/sct|278307001"],
    ],
    "extension.timingPhase.text": [
        ["Pre-admission (qualifier value)"],
        ["On admission (qualifier value)"],
        ["On admission (qualifier value)"],
        ["On admission (qualifier value)"],
    ],
}


def test_load_data_one_to_one_multi_row():
    df = create_dictionary(
        "tests/dummy_data/encounter_dummy_data_multi_patient.csv",
        "tests/dummy_data/encounter_dummy_mapping.csv",
        "Encounter",
        one_to_one=True,
        date_format="%Y-%m-%d",
        timezone="Brazil/East",
    )

    assert df is not None

    flat_encounter = Encounter.ingest_to_flat(df)

    _, e = Encounter.validate_fhirflat(flat_encounter)
    assert e is None

    assert_frame_equal(
        flat_encounter,
        pd.DataFrame(ENCOUNTER_SINGLE_ROW_MULTI),
        check_dtype=False,
        check_like=True,
    )


OBS_FLAT = {
    "category.code": [
        ["http://terminology.hl7.org/CodeSystem/observation-category|vital-signs"],
        ["http://terminology.hl7.org/CodeSystem/observation-category|vital-signs"],
        ["http://terminology.hl7.org/CodeSystem/observation-category|vital-signs"],
        ["http://terminology.hl7.org/CodeSystem/observation-category|vital-signs"],
        ["http://terminology.hl7.org/CodeSystem/observation-category|vital-signs"],
    ],
    "category.text": [
        ["Vital Signs"],
        ["Vital Signs"],
        ["Vital Signs"],
        ["Vital Signs"],
        ["Vital Signs"],
    ],
    "effectiveDateTime": [
        "2020-01-01",
        "2021-02-02",
        "2022-03-03",
        "2020-01-01",
        "2021-02-02",
    ],
    "code.code": [
        ["https://loinc.org|8310-5"],
        ["https://loinc.org|8310-5"],
        ["https://loinc.org|8310-5"],
        ["https://loinc.org|8867-4"],
        ["https://loinc.org|8867-4"],
    ],
    "code.text": [
        ["Body temperature"],
        ["Body temperature"],
        ["Body temperature"],
        ["Heart rate"],
        ["Heart rate"],
    ],
    "subject": ["Patient/1", "Patient/2", "Patient/3", "Patient/1", "Patient/2"],
    "encounter": [
        "Encounter/10",
        "Encounter/11",
        "Encounter/12",
        "Encounter/10",
        "Encounter/11",
    ],
    "valueQuantity.value": [36.2, 37.0, 35.5, 120.0, 100.0],
    "valueQuantity.unit": [
        "DegreesCelsius",
        "DegreesCelsius",
        "DegreesCelsius",
        "Beats/minute (qualifier value)",
        "Beats/minute (qualifier value)",
    ],
    "valueQuantity.code": [
        "http://unitsofmeasure|Cel",
        "http://unitsofmeasure|Cel",
        "http://unitsofmeasure|Cel",
        "https://snomed.info/sct|258983007",
        "https://snomed.info/sct|258983007",
    ],
    "valueCodeableConcept.code": [None, None, None, None, None],
    "valueCodeableConcept.text": [None, None, None, None, None],
    "valueInteger": [np.nan, np.nan, np.nan, np.nan, np.nan],
}


def test_load_data_one_to_many_multi_row():
    df = create_dictionary(
        "tests/dummy_data/vital_signs_dummy_data.csv",
        "tests/dummy_data/observation_dummy_mapping.csv",
        "Observation",
        one_to_one=False,
        date_format="%Y-%m-%d",
        timezone="Brazil/East",
    )

    assert df is not None
    clean_df = df.dropna().copy()

    flat_obs = Observation.ingest_to_flat(clean_df)

    _, e = Observation.validate_fhirflat(flat_obs)
    assert e is None

    assert len(flat_obs) == 33

    df_head = flat_obs.head(5)

    assert_frame_equal(
        df_head,
        pd.DataFrame(OBS_FLAT),
        check_dtype=False,
        check_like=True,
    )


def test_convert_data_to_flat_missing_mapping_error():
    with pytest.raises(
        TypeError, match="Either mapping_files_types or sheet_id must be provided"
    ):
        convert_data_to_flat(
            "tests/dummy_data/combined_dummy_data.csv",
            folder_name="tests/ingestion_output",
            date_format="%Y-%m-%d",
            timezone="Brazil/East",
        )


def test_convert_data_to_flat_wrong_mapping_type_error():
    mappings = {
        Encounter: "tests/dummy_data/encounter_dummy_mapping.csv",
    }
    resource_types = {"Encounter": "three-to-three"}

    with pytest.raises(ValueError, match="Unknown mapping type three-to-three"):
        convert_data_to_flat(
            "tests/dummy_data/combined_dummy_data.csv",
            folder_name="tests/ingestion_output",
            date_format="%Y-%m-%d",
            timezone="Brazil/East",
            mapping_files_types=(mappings, resource_types),
        )


def test_generate_metadata():
    meta = generate_metadata("tests/bundle")
    assert meta[0]["checksum"] == METADATA_CHECKSUM
    assert meta[0]["N"] == 2
    assert meta[1] == {
        "condition.parquet": "cfe0c5f792e47facffda38d0ddaf2f8b87613998eb99aefa56d99551dcb7bf80",  # noqa: E501
        "encounter.parquet": "165f2295e6419f9674c909b53553006e9715691c6a3f1a739f4313c08fde0747",  # noqa: E501
        "patient.parquet": "710c73bf95f3b5d95bfdcfed18c9c41609a3fe00dd32590d43372e3220b8e971",  # noqa: E501
    }


def test_write_metadata():
    meta = generate_metadata("tests/bundle")
    write_metadata(*meta, Path("tests/bundle/fhirflat.toml"))
    metadata = tomli.loads(Path("tests/bundle/fhirflat.toml").read_text())["metadata"]
    assert metadata["checksum"] == METADATA_CHECKSUM
    assert metadata["N"] == 2
    assert checksum("tests/bundle/sha256sums.txt") == METADATA_CHECKSUM
    os.remove("tests/bundle/fhirflat.toml")
    os.remove("tests/bundle/sha256sums.txt")


def test_convert_data_to_flat_local_mapping():
    output_folder = "tests/ingestion_output"
    mappings = {
        Encounter: "tests/dummy_data/encounter_dummy_mapping.csv",
        Observation: "tests/dummy_data/observation_dummy_mapping.csv",
    }
    resource_types = {"Encounter": "one-to-one", "Observation": "one-to-many"}

    convert_data_to_flat(
        "tests/dummy_data/combined_dummy_data.csv",
        folder_name=output_folder,
        date_format="%Y-%m-%d",
        timezone="Brazil/East",
        mapping_files_types=(mappings, resource_types),
    )

    encounter_df = pd.read_parquet("tests/ingestion_output/encounter.parquet")
    obs_df = pd.read_parquet("tests/ingestion_output/observation.parquet")

    assert_frame_equal(
        encounter_df,
        pd.DataFrame(ENCOUNTER_SINGLE_ROW_MULTI),
        check_dtype=False,
        check_like=True,
    )

    assert len(obs_df) == 33

    obs_df_head = obs_df.head(5)

    assert_frame_equal(
        obs_df_head,
        pd.DataFrame(OBS_FLAT),
        check_dtype=False,
        check_like=True,
    )

    shutil.rmtree(output_folder)


<<<<<<< HEAD
def test_validate_fhirflat_single_resource_errors():
=======
def test_convert_data_to_flat_local_mapping_zipped():
    output_folder = "tests/ingestion_output"
    mappings = {
        Encounter: "tests/dummy_data/encounter_dummy_mapping.csv",
    }
    resource_types = {"Encounter": "one-to-one"}

    convert_data_to_flat(
        "tests/dummy_data/combined_dummy_data.csv",
        folder_name=output_folder,
        date_format="%Y-%m-%d",
        timezone="Brazil/East",
        mapping_files_types=(mappings, resource_types),
        compress_format="zip",
    )

    assert os.path.exists("tests/ingestion_output.zip")

    os.remove("tests/ingestion_output.zip")


def test_main(capsys, monkeypatch):
    # Simulate command line arguments
    monkeypatch.setattr(
        "sys.argv",
        [
            "ingest.py",
            "tests/dummy_data/combined_dummy_data.csv",
            "15nQwXBIKnXF9lRHbVVdfFxOMGfLqhOfxZ7GkjSu_Kcs",
            "%Y-%m-%d",
            "Brazil/East",
        ],
    )
    with pytest.warns(UserWarning, match="No data found"):
        main()
    captured = capsys.readouterr()
    assert "Encounter took" in captured.out
    assert "Observation took" in captured.out

    shutil.rmtree("fhirflat_output")


def test_ingest_to_flat_validation_errors():
>>>>>>> e159bd74
    df = pd.DataFrame(
        {
            "subjid": [2],
            "flat_dict": [
                {
                    "subject": "Patient/2",
                    "id": 11,
                    "actualPeriod.start": "NOT A DATE",
                    "actualPeriod.end": "2021-04-10",
                    "extension.timingPhase.system": "https://snomed.info/sct",
                    "extension.timingPhase.code": 278307001.0,
                    "extension.timingPhase.text": "On admission (qualifier value)",
                    "class.system": "https://snomed.info/sct",
                    "class.code": 32485007.0,
                    "class.text": "Hospital admission (procedure)",
                    "diagnosis.condition.concept.system": [
                        "https://snomed.info/sct",
                        "https://snomed.info/sct",
                    ],
                    "diagnosis.condition.concept.code": [38362002.0, 722863008.0],
                    "diagnosis.condition.concept.text": [
                        "Dengue (disorder)",
                        "Dengue with warning signs (disorder)",
                    ],
                    "diagnosis.use.system": [
                        "https://snomed.info/sct",
                        "https://snomed.info/sct",
                    ],
                    "diagnosis.use.code": [89100005.0, 89100005.0],
                    "diagnosis.use.text": [
                        "Final diagnosis (discharge) (contextual qualifier) (qualifier value)",  # noqa: E501
                        "Final diagnosis (discharge) (contextual qualifier) (qualifier value)",  # noqa: E501
                    ],
                    "admission.dischargeDisposition.system": "https://snomed.info/sct",
                    "admission.dischargeDisposition.code": 371827001.0,
                    "admission.dischargeDisposition.text": "Patient discharged alive (finding)",  # noqa: E501
                }
            ],
        },
        index=[0],
    )

    flat_df = Encounter.ingest_to_flat(df)
    with pytest.raises(ValidationError, match="invalid datetime format"):
        _, _ = Encounter.validate_fhirflat(flat_df)


def test_validate_fhirflat_multi_resource_errors():
    df = pd.DataFrame(
        {
            "subjid": [1, 2],
            "flat_dict": [
                {
                    "subject": "Patient/1",
                    "id": 11,
                    "actualPeriod.start": "2021-04-01",
                    "actualPeriod.end": "2021-04-10",
                    "extension.timingPhase.system": "https://snomed.info/sct",
                    "extension.timingPhase.code": 278307001.0,
                    "extension.timingPhase.text": "On admission (qualifier value)",
                    "class.system": "https://snomed.info/sct",
                    "class.code": 32485007.0,
                    "class.text": "Hospital admission (procedure)",
                    "diagnosis.condition.concept.system": [
                        "https://snomed.info/sct",
                        "https://snomed.info/sct",
                    ],
                    "diagnosis.condition.concept.code": [38362002.0, 722863008.0],
                    "diagnosis.condition.concept.text": [
                        "Dengue (disorder)",
                        "Dengue with warning signs (disorder)",
                    ],
                    "diagnosis.use.system": [
                        "https://snomed.info/sct",
                        "https://snomed.info/sct",
                    ],
                    "diagnosis.use.code": [89100005.0, 89100005.0],
                    "diagnosis.use.text": [
                        "Final diagnosis (discharge) (contextual qualifier) (qualifier value)",  # noqa: E501
                        "Final diagnosis (discharge) (contextual qualifier) (qualifier value)",  # noqa: E501
                    ],
                    "admission.dischargeDisposition.system": "https://snomed.info/sct",
                    "admission.dischargeDisposition.code": 371827001.0,
                    "admission.dischargeDisposition.text": "Patient discharged alive (finding)",  # noqa: E501
                },
                {
                    "subject": "Patient/2",
                    "id": 12,
                    "actualPeriod.start": ["2021-04-01", None],
                    "actualPeriod.end": [None, "2021-04-10"],
                    "extension.timingPhase.system": "https://snomed.info/sct",
                    "extension.timingPhase.code": 278307001.0,
                    "extension.timingPhase.text": "On admission (qualifier value)",
                    "class.system": "https://snomed.info/sct",
                    "class.code": 32485007.0,
                    "class.text": "Hospital admission (procedure)",
                    "diagnosis.condition.concept.system": [
                        "https://snomed.info/sct",
                        "https://snomed.info/sct",
                    ],
                    "diagnosis.condition.concept.code": [38362002.0, 722863008.0],
                    "diagnosis.condition.concept.text": [
                        "Dengue (disorder)",
                        "Dengue with warning signs (disorder)",
                    ],
                    "diagnosis.use.system": [
                        "https://snomed.info/sct",
                        "https://snomed.info/sct",
                    ],
                    "diagnosis.use.code": [89100005.0, 89100005.0],
                    "diagnosis.use.text": [
                        "Final diagnosis (discharge) (contextual qualifier) (qualifier value)",  # noqa: E501
                        "Final diagnosis (discharge) (contextual qualifier) (qualifier value)",  # noqa: E501
                    ],
                    "admission.dischargeDisposition.system": "https://snomed.info/sct",
                    "admission.dischargeDisposition.code": 371827001.0,
                    "admission.dischargeDisposition.text": "Patient discharged alive (finding)",  # noqa: E501
                },
            ],
        },
    )
    flat_df = Encounter.ingest_to_flat(df)

    assert "diagnosis_dense" in flat_df.columns

    valid, errors = Encounter.validate_fhirflat(flat_df)

    assert len(valid) == 1
    assert len(errors) == 1
    assert (
        repr(errors["validation_error"][1].errors())
        == "[{'loc': ('actualPeriod', 'end'), 'msg': 'invalid type; expected datetime, string, bytes, int or float', 'type': 'type_error'}, {'loc': ('actualPeriod', 'start'), 'msg': 'invalid type; expected datetime, string, bytes, int or float', 'type': 'type_error'}]"  # noqa: E501
    )


def test_convert_data_to_flat_local_mapping_errors():
    output_folder = "tests/ingestion_output_errors"
    mappings = {
        Encounter: "tests/dummy_data/encounter_dummy_mapping.csv",
        Observation: "tests/dummy_data/observation_dummy_mapping.csv",
    }
    resource_types = {"Encounter": "one-to-one", "Observation": "one-to-many"}

    with pytest.warns(UserWarning, match="could not be converted using date format"):
        convert_data_to_flat(
            "tests/dummy_data/combined_dummy_data_error.csv",
            folder_name=output_folder,
            date_format="%Y-%m-%d",
            timezone="Brazil/East",
            mapping_files_types=(mappings, resource_types),
        )

    encounter_df = pd.read_parquet("tests/ingestion_output_errors/encounter.parquet")
    obs_df = pd.read_parquet("tests/ingestion_output_errors/observation.parquet")

    expected_encounter_minus_errors = pd.DataFrame(ENCOUNTER_SINGLE_ROW_MULTI).iloc[:-1]

    assert_frame_equal(
        encounter_df,
        expected_encounter_minus_errors,
        check_dtype=False,
        check_like=True,
    )

    assert len(obs_df) == 33

    obs_df_head = obs_df.head(5)

    assert_frame_equal(
        obs_df_head,
        pd.DataFrame(OBS_FLAT),
        check_dtype=False,
        check_like=True,
    )

    encounter_error = pd.read_csv("tests/ingestion_output_errors/encounter_errors.csv")
    assert len(encounter_error) == 1
    assert (
        encounter_error["validation_error"][0]
        == "1 validation error for Encounter\nactualPeriod -> start\n  invalid datetime format (type=value_error.datetime)"  # noqa: E501
    )

    shutil.rmtree(output_folder)<|MERGE_RESOLUTION|>--- conflicted
+++ resolved
@@ -999,9 +999,6 @@
     shutil.rmtree(output_folder)
 
 
-<<<<<<< HEAD
-def test_validate_fhirflat_single_resource_errors():
-=======
 def test_convert_data_to_flat_local_mapping_zipped():
     output_folder = "tests/ingestion_output"
     mappings = {
@@ -1044,8 +1041,7 @@
     shutil.rmtree("fhirflat_output")
 
 
-def test_ingest_to_flat_validation_errors():
->>>>>>> e159bd74
+def test_validate_fhirflat_single_resource_errors():
     df = pd.DataFrame(
         {
             "subjid": [2],
